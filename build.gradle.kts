--- conflicted
+++ resolved
@@ -5,13 +5,8 @@
 
 plugins {
     val kotlinVersion = "2.1.0"
-<<<<<<< HEAD
-    id("org.springframework.boot") version "3.4.0"
+    id("org.springframework.boot") version "3.4.1"
     id("io.spring.dependency-management") version "1.1.7"
-=======
-    id("org.springframework.boot") version "3.4.1"
-    id("io.spring.dependency-management") version "1.1.6"
->>>>>>> 9d8c9b69
     id("com.google.cloud.tools.jib") version "3.4.4"
     kotlin("jvm") version kotlinVersion
     kotlin("plugin.spring") version kotlinVersion
