description = "Kotlin version of the Spring Petclinic application"
group = "org.springframework.samples"
// Align with Spring Version
version = "3.4.2"

plugins {
<<<<<<< HEAD
    val kotlinVersion = "2.1.0"
    id("org.springframework.boot") version "3.4.2"
=======
    val kotlinVersion = "2.1.10"
    id("org.springframework.boot") version "3.4.1"
>>>>>>> 0df55651
    id("io.spring.dependency-management") version "1.1.7"
    id("com.google.cloud.tools.jib") version "3.4.4"
    kotlin("jvm") version kotlinVersion
    kotlin("plugin.spring") version kotlinVersion
}

val boostrapVersion = "5.3.3"
val fontAwesomeVersion = "4.7.0"
val webjarsLocatorLiteVersion = "1.0.1"

java {
    toolchain {
        languageVersion = JavaLanguageVersion.of(17)
    }
}

kotlin {
    compilerOptions {
        freeCompilerArgs.addAll("-Xjsr305=strict")
    }
}

tasks.withType<Test> {
    useJUnitPlatform()
}

repositories {
    mavenCentral()
    maven { url = uri("https://repo.spring.io/snapshot") }
    maven { url = uri("https://repo.spring.io/milestone") }
}

dependencies {
    implementation("org.springframework.boot:spring-boot-starter-actuator")
    implementation("org.springframework.boot:spring-boot-starter-cache")
    implementation("org.springframework.boot:spring-boot-starter-data-jpa")
    implementation("org.springframework.boot:spring-boot-starter-validation")
    implementation("org.springframework.boot:spring-boot-starter-web")
    implementation("org.springframework.boot:spring-boot-starter-thymeleaf")
    implementation("com.fasterxml.jackson.module:jackson-module-kotlin")
    implementation("org.glassfish.jaxb:jaxb-runtime")
    implementation("javax.cache:cache-api")
    implementation("org.jetbrains.kotlin:kotlin-reflect")
    implementation("org.webjars.npm:bootstrap:$boostrapVersion")
    implementation("org.webjars.npm:font-awesome:$fontAwesomeVersion")

    testImplementation("org.springframework.boot:spring-boot-starter-test")
    testImplementation("org.springframework.boot:spring-boot-starter-webflux")
    testImplementation("org.junit.jupiter:junit-jupiter-api")
    testRuntimeOnly("org.junit.jupiter:junit-jupiter-engine")

    runtimeOnly("com.h2database:h2")
    runtimeOnly("com.mysql:mysql-connector-j")
    runtimeOnly("org.webjars:webjars-locator-lite:${webjarsLocatorLiteVersion}")

    developmentOnly("org.springframework.boot:spring-boot-devtools")
}

jib {
    to {
        image = "springcommunity/spring-petclinic-kotlin"
        tags = setOf(project.version.toString(), "latest")
    }
}
<|MERGE_RESOLUTION|>--- conflicted
+++ resolved
@@ -4,13 +4,8 @@
 version = "3.4.2"
 
 plugins {
-<<<<<<< HEAD
-    val kotlinVersion = "2.1.0"
+    val kotlinVersion = "2.1.10"
     id("org.springframework.boot") version "3.4.2"
-=======
-    val kotlinVersion = "2.1.10"
-    id("org.springframework.boot") version "3.4.1"
->>>>>>> 0df55651
     id("io.spring.dependency-management") version "1.1.7"
     id("com.google.cloud.tools.jib") version "3.4.4"
     kotlin("jvm") version kotlinVersion
